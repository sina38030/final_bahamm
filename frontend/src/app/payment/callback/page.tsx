--- conflicted
+++ resolved
@@ -69,20 +69,10 @@
                 return;
               }
             } catch {}
-<<<<<<< HEAD
             
             // ✅ REMOVED: Let backend handle all redirects
             // The backend callback endpoint will determine the correct redirect
             console.log('[PaymentCallback] Letting backend handle redirect logic');
-=======
-            const inviteTarget = `/invite?authority=${encodeURIComponent(authority)}`;
-            console.log('[PaymentCallback] Redirecting to invite page:', inviteTarget);
-            if (typeof window !== 'undefined') {
-              window.location.replace(inviteTarget);
-            } else {
-              router.replace(inviteTarget);
-            }
->>>>>>> 7b7756dc
             return;
           }
         }
@@ -288,22 +278,9 @@
           const processedKey = `processed_${authority}`;
           const processedData = { isInvited: false, timestamp: Date.now() };
           try { localStorage.setItem(processedKey, JSON.stringify(processedData)); } catch {}
-<<<<<<< HEAD
           // ✅ REMOVED: Let backend handle all redirects
           // The backend callback endpoint will determine the correct redirect
           console.log('[PaymentCallback] Letting backend handle redirect logic (default flow)');
-=======
-          const inviteTarget = `/invite?authority=${encodeURIComponent(authority)}`;
-          try {
-            if (typeof window !== 'undefined') {
-              window.location.replace(inviteTarget);
-            } else {
-              router.replace(inviteTarget);
-            }
-          } catch {
-            router.replace(inviteTarget);
-          }
->>>>>>> 7b7756dc
           return;
         }
       } else {
